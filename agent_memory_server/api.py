--- conflicted
+++ resolved
@@ -442,11 +442,8 @@
     # Extract filter objects from the payload
     filters = payload.get_filters()
 
-<<<<<<< HEAD
     logger.debug(f"Long-term search filters: {filters}")
 
-=======
->>>>>>> 09ce62ab
     kwargs = {
         "distance_threshold": payload.distance_threshold,
         "limit": payload.limit,
@@ -513,11 +510,8 @@
     redis = await get_redis_conn()
     _messages = []
 
-<<<<<<< HEAD
     logger.debug(f"Memory prompt params: {params}")
 
-=======
->>>>>>> 09ce62ab
     if params.session:
         # Use token limit for memory prompt, fallback to message count for backward compatibility
         if params.session.model_name or params.session.context_window_max:
