import hashlib
import json
import logging
import time
from datetime import UTC, datetime
from typing import Any

from redis.asyncio import Redis
from ulid import ULID

from agent_memory_server.config import settings
from agent_memory_server.dependencies import get_background_tasks
from agent_memory_server.extraction import extract_discrete_memories, handle_extraction
from agent_memory_server.filters import (
    CreatedAt,
    Entities,
    EventDate,
    LastAccessed,
    MemoryHash,
    MemoryType,
    Namespace,
    SessionId,
    Topics,
    UserId,
)
from agent_memory_server.llms import (
    AnthropicClientWrapper,
    OpenAIClientWrapper,
    get_model_client,
)
from agent_memory_server.models import (
    MemoryRecord,
    MemoryRecordResult,
    MemoryRecordResults,
    MemoryTypeEnum,
)
from agent_memory_server.utils.keys import Keys
from agent_memory_server.utils.redis import (
    ensure_search_index_exists,
    get_redis_conn,
)
from agent_memory_server.vectorstore_factory import get_vectorstore_adapter


# Prompt for extracting memories from messages in working memory context
WORKING_MEMORY_EXTRACTION_PROMPT = """
You are a memory extraction assistant. Your job is to analyze conversation
messages and extract information that might be useful in future conversations.

Extract two types of memories from the following message:
1. EPISODIC: Experiences or events that have a time dimension.
   (They MUST have a time dimension to be "episodic.")
   Example: "User mentioned they visited Paris last month" or "User had trouble with the login process"

2. SEMANTIC: User preferences, facts, or general knowledge that would be useful long-term.
   Example: "User prefers dark mode UI" or "User works as a data scientist"

For each memory, return a JSON object with the following fields:
- type: str -- The memory type, either "episodic" or "semantic"
- text: str -- The actual information to store
- topics: list[str] -- Relevant topics for this memory
- entities: list[str] -- Named entities mentioned
- event_date: str | null -- For episodic memories, the date/time when the event occurred (ISO 8601 format), null for semantic memories

IMPORTANT RULES:
1. Only extract information that would be genuinely useful for future interactions.
2. Do not extract procedural knowledge or instructions.
3. If given `user_id`, focus on user-specific information, preferences, and facts.
4. Return an empty list if no useful memories can be extracted.

Message: {message}

Return format:
{{
    "memories": [
        {{
            "type": "episodic",
            "text": "...",
            "topics": ["..."],
            "entities": ["..."],
            "event_date": "2024-01-15T14:30:00Z"
        }},
        {{
            "type": "semantic",
            "text": "...",
            "topics": ["..."],
            "entities": ["..."],
            "event_date": null
        }}
    ]
}}

Extracted memories:
"""


logger = logging.getLogger(__name__)


async def extract_memory_structure(_id: str, text: str, namespace: str | None):
    redis = await get_redis_conn()

    # Process messages for topic/entity extraction
    topics, entities = await handle_extraction(text)

    # Convert lists to comma-separated strings for TAG fields
    topics_joined = ",".join(topics) if topics else ""
    entities_joined = ",".join(entities) if entities else ""

    await redis.hset(
        Keys.memory_key(_id, namespace),
        mapping={
            "topics": topics_joined,
            "entities": entities_joined,
        },
    )  # type: ignore


def generate_memory_hash(memory: dict) -> str:
    """
    Generate a stable hash for a memory based on text, user_id, and session_id.

    Args:
        memory: Dictionary containing memory data

    Returns:
        A stable hash string
    """
    # Create a deterministic string representation of the key fields
    text = memory.get("text", "")
    user_id = memory.get("user_id", "") or ""
    session_id = memory.get("session_id", "") or ""

    # Combine the fields in a predictable order
    hash_content = f"{text}|{user_id}|{session_id}"

    # Create a stable hash
    return hashlib.sha256(hash_content.encode()).hexdigest()


async def merge_memories_with_llm(memories: list[dict], llm_client: Any = None) -> dict:
    """
    Use an LLM to merge similar or duplicate memories.

    Args:
        memories: List of memory dictionaries to merge
        llm_client: Optional LLM client to use for merging

    Returns:
        A merged memory dictionary
    """
    # If there's only one memory, just return it
    if len(memories) == 1:
        return memories[0]

    # Create a unified set of topics and entities
    all_topics = set()
    all_entities = set()

    for memory in memories:
        if memory.get("topics"):
            if isinstance(memory["topics"], str):
                all_topics.update(memory["topics"].split(","))
            else:
                all_topics.update(memory["topics"])

        if memory.get("entities"):
            if isinstance(memory["entities"], str):
                all_entities.update(memory["entities"].split(","))
            else:
                all_entities.update(memory["entities"])

    # Get the memory texts for LLM prompt
    memory_texts = [m["text"] for m in memories]

    # Construct the LLM prompt
    instruction = "Merge these similar memories into a single, coherent memory:"

    prompt = f"{instruction}\n\n"
    for i, text in enumerate(memory_texts, 1):
        prompt += f"Memory {i}: {text}\n\n"

    prompt += "\nMerged memory:"

    model_name = "gpt-4o-mini"

    if not llm_client:
        model_client: (
            OpenAIClientWrapper | AnthropicClientWrapper
        ) = await get_model_client(model_name)
    else:
        model_client = llm_client

    response = await model_client.create_chat_completion(
        model=model_name,
        prompt=prompt,  # type: ignore
    )

    # Extract the merged content
    merged_text = ""
    if response.choices and len(response.choices) > 0:
        # Handle different response formats
        if hasattr(response.choices[0], "message"):
            merged_text = response.choices[0].message.content
        elif hasattr(response.choices[0], "text"):
            merged_text = response.choices[0].text
        else:
            # Fallback if the structure is different
            merged_text = str(response.choices[0])

    # Use the earliest creation timestamp
    created_at = min(int(m.get("created_at", int(time.time()))) for m in memories)

    # Use the most recent last_accessed timestamp
    last_accessed = max(int(m.get("last_accessed", int(time.time()))) for m in memories)

    # Prefer non-empty namespace, user_id, session_id from memories
    namespace = next((m["namespace"] for m in memories if m.get("namespace")), None)
    user_id = next((m["user_id"] for m in memories if m.get("user_id")), None)
    session_id = next((m["session_id"] for m in memories if m.get("session_id")), None)

    # Get the memory type from the first memory
    memory_type = next(
        (m["memory_type"] for m in memories if m.get("memory_type")), "semantic"
    )

    # Get the discrete_memory_extracted from the first memory
    discrete_memory_extracted = next(
        (
            m["discrete_memory_extracted"]
            for m in memories
            if m.get("discrete_memory_extracted")
        ),
        "t",
    )

    # Create the merged memory
    merged_memory = {
        "text": merged_text.strip(),
        "id_": str(ULID()),
        "user_id": user_id,
        "session_id": session_id,
        "namespace": namespace,
        "created_at": created_at,
        "last_accessed": last_accessed,
        "updated_at": int(datetime.now(UTC).timestamp()),
        "topics": list(all_topics) if all_topics else None,
        "entities": list(all_entities) if all_entities else None,
        "memory_type": memory_type,
        "discrete_memory_extracted": discrete_memory_extracted,
    }

    # Generate a new hash for the merged memory
    merged_memory["memory_hash"] = generate_memory_hash(merged_memory)

    return merged_memory


async def compact_long_term_memories(
    limit: int = 1000,
    namespace: str | None = None,
    user_id: str | None = None,
    session_id: str | None = None,
    llm_client: OpenAIClientWrapper | AnthropicClientWrapper | None = None,
    redis_client: Redis | None = None,
    vector_distance_threshold: float = 0.12,
    compact_hash_duplicates: bool = True,
    compact_semantic_duplicates: bool = True,
) -> int:
    """
    Compact long-term memories by merging duplicates and semantically similar memories.

    This function can identify and merge two types of duplicate memories:
    1. Hash-based duplicates: Memories with identical content (using memory_hash)
    2. Semantic duplicates: Memories with similar meaning but different text

    Returns the count of remaining memories after compaction.
    """
    if not redis_client:
        redis_client = await get_redis_conn()

    if not llm_client:
        llm_client = await get_model_client(model_name="gpt-4o-mini")

    logger.info(
        f"Starting memory compaction: namespace={namespace}, "
        f"user_id={user_id}, session_id={session_id}, "
        f"hash_duplicates={compact_hash_duplicates}, "
        f"semantic_duplicates={compact_semantic_duplicates}"
    )

    # Build filters for memory queries
    filters = []
    if namespace:
        filters.append(f"@namespace:{{{namespace}}}")
    if user_id:
        filters.append(f"@user_id:{{{user_id}}}")
    if session_id:
        filters.append(f"@session_id:{{{session_id}}}")

    filter_str = " ".join(filters) if filters else "*"

    # Track metrics
    memories_merged = 0
    start_time = time.time()

    # Step 1: Compact hash-based duplicates using Redis aggregation
    if compact_hash_duplicates:
        logger.info("Starting hash-based duplicate compaction")
        try:
            index_name = Keys.search_index_name()

            # Create aggregation query to group by memory_hash and find duplicates
            agg_query = (
                f"FT.AGGREGATE {index_name} {filter_str} "
                "GROUPBY 1 @memory_hash "
                "REDUCE COUNT 0 AS count "
                'FILTER "@count>1" '  # Only groups with more than 1 memory
                "SORTBY 2 @count DESC "
                f"LIMIT 0 {limit}"
            )

            # Execute aggregation to find duplicate groups
            duplicate_groups = await redis_client.execute_command(agg_query)

            if duplicate_groups and duplicate_groups[0] > 0:
                num_groups = duplicate_groups[0]
                logger.info(f"Found {num_groups} groups of hash-based duplicates")

                # Process each group of duplicates
                for i in range(1, len(duplicate_groups), 2):
                    try:
                        # Get the hash and count from aggregation results
                        group_data = duplicate_groups[i]
                        memory_hash = None
                        count = 0

                        for j in range(0, len(group_data), 2):
                            if group_data[j] == b"memory_hash":
                                memory_hash = group_data[j + 1].decode()
                            elif group_data[j] == b"count":
                                count = int(group_data[j + 1])

                        if not memory_hash or count <= 1:
                            continue

                        # Find all memories with this hash
                        # Use FT.SEARCH to find the actual memories with this hash
                        # TODO: Use RedisVL index
                        if filters:
                            # Combine hash query with filters using boolean AND
                            query_expr = f"(@memory_hash:{{{memory_hash}}}) ({' '.join(filters)})"
                        else:
                            query_expr = f"@memory_hash:{{{memory_hash}}}"

                        search_results = await redis_client.execute_command(
                            "FT.SEARCH",
                            index_name,
                            f"'{query_expr}'",
                            "RETURN",
                            "6",
                            "id_",
                            "text",
                            "last_accessed",
                            "created_at",
                            "user_id",
                            "session_id",
                            "SORTBY",
                            "last_accessed",
                            "ASC",
                        )

                        if search_results and search_results[0] > 1:
                            num_duplicates = search_results[0]

                            # Keep the newest memory (last in sorted results)
                            # and delete the rest
                            memories_to_delete = []

                            for j in range(1, len(search_results), 2):
                                # Skip the last item (newest) which we'll keep
                                if j < (int(num_duplicates) - 1) * 2 + 1:
                                    key = search_results[j].decode()
                                    memories_to_delete.append(key)

                            # Delete older duplicates
                            if memories_to_delete:
                                pipeline = redis_client.pipeline()
                                for key in memories_to_delete:
                                    pipeline.delete(key)

                                await pipeline.execute()
                                memories_merged += len(memories_to_delete)
                                logger.info(
                                    f"Deleted {len(memories_to_delete)} hash-based duplicates "
                                    f"with hash {memory_hash}"
                                )
                    except Exception as e:
                        logger.error(f"Error processing duplicate group: {e}")

            logger.info(
                f"Completed hash-based deduplication. Merged {memories_merged} memories."
            )
        except Exception as e:
            logger.error(f"Error during hash-based duplicate compaction: {e}")

    # Step 2: Compact semantic duplicates using vector search
    semantic_memories_merged = 0
    if compact_semantic_duplicates:
        logger.info("Starting semantic duplicate compaction")
        # Get the correct index name
        index_name = Keys.search_index_name()
        logger.info(f"Using index '{index_name}' for semantic duplicate compaction.")

        # Check if the index exists before proceeding
        try:
            await redis_client.execute_command(f"FT.INFO {index_name}")
        except Exception as info_e:
            if "unknown index name" in str(info_e).lower():
                logger.info(f"Search index {index_name} doesn't exist, creating it")
                # Ensure 'get_search_index' is called with the correct name to create it if needed
                await ensure_search_index_exists(redis_client, index_name=index_name)
            else:
                logger.warning(
                    f"Error checking index '{index_name}': {info_e} - attempting to proceed."
                )

        # Get all memories using the vector store adapter
        try:
            # Convert filters to adapter format
            namespace_filter = None
            user_id_filter = None
            session_id_filter = None

            if namespace:
                from agent_memory_server.filters import Namespace

                namespace_filter = Namespace(eq=namespace)
            if user_id:
                from agent_memory_server.filters import UserId

                user_id_filter = UserId(eq=user_id)
            if session_id:
                from agent_memory_server.filters import SessionId

                session_id_filter = SessionId(eq=session_id)

            # Use vectorstore adapter to get all memories
            adapter = await get_vectorstore_adapter()
            search_result = await adapter.search_memories(
                query="",  # Empty query to get all matching filter criteria
                namespace=namespace_filter,
                user_id=user_id_filter,
                session_id=session_id_filter,
                limit=limit,
            )
        except Exception as e:
            logger.error(f"Error searching for memories: {e}")
            search_result = None

        if search_result and search_result.memories:
            logger.info(
                f"Found {search_result.total} memories to check for semantic duplicates"
            )

            # Process memories in batches to avoid overloading
            batch_size = 50
            processed_ids = set()  # Track which memories have been processed

            memories_list = search_result.memories
            for i in range(0, len(memories_list), batch_size):
                batch = memories_list[i : i + batch_size]

                for memory_result in batch:
                    memory_id = memory_result.id

                    # Skip if already processed
                    if memory_id in processed_ids:
                        continue

                    # Convert MemoryRecordResult to MemoryRecord for deduplication
                    memory_obj = MemoryRecord(
                        id=memory_result.id,
                        text=memory_result.text,
                        user_id=memory_result.user_id,
                        session_id=memory_result.session_id,
                        namespace=memory_result.namespace,
                        created_at=memory_result.created_at,
                        last_accessed=memory_result.last_accessed,
                        topics=memory_result.topics or [],
                        entities=memory_result.entities or [],
                        memory_type=memory_result.memory_type,  # type: ignore
                        discrete_memory_extracted=memory_result.discrete_memory_extracted,  # type: ignore
                    )

                    # Add this memory to processed list
                    processed_ids.add(memory_id)

                    # Check for semantic duplicates
                    (
                        merged_memory,
                        was_merged,
                    ) = await deduplicate_by_semantic_search(
                        memory=memory_obj,
                        redis_client=redis_client,
                        llm_client=llm_client,
                        namespace=namespace,
                        user_id=user_id,
                        session_id=session_id,
                        vector_distance_threshold=vector_distance_threshold,
                    )

                    if was_merged:
                        semantic_memories_merged += 1
                        # Delete the original memory using the adapter
                        await adapter.delete_memories([memory_id])

                        # Re-index the merged memory
                        if merged_memory:
                            await index_long_term_memories(
                                [merged_memory],
                                redis_client=redis_client,
                                deduplicate=False,  # Already deduplicated
                            )
        logger.info(
            f"Completed semantic deduplication. Merged {semantic_memories_merged} memories."
        )

    # Get the count of remaining memories
    total_memories = await count_long_term_memories(
        namespace=namespace,
        user_id=user_id,
        session_id=session_id,
        redis_client=redis_client,
    )

    end_time = time.time()
    total_merged = memories_merged + semantic_memories_merged

    logger.info(
        f"Memory compaction completed in {end_time - start_time:.2f}s. "
        f"Merged {total_merged} memories. "
        f"{total_memories} memories remain."
    )

    return total_memories


async def index_long_term_memories(
    memories: list[MemoryRecord],
    redis_client: Redis | None = None,
    deduplicate: bool = False,
    vector_distance_threshold: float = 0.12,
    llm_client: Any = None,
) -> None:
    """
    Index long-term memories using the pluggable VectorStore adapter.

    Args:
        memories: List of long-term memories to index
        redis_client: Optional Redis client (kept for compatibility, may be unused depending on backend)
        deduplicate: Whether to deduplicate memories before indexing
        vector_distance_threshold: Threshold for semantic similarity
        llm_client: Optional LLM client for semantic merging
    """
    background_tasks = get_background_tasks()

    # Process memories for deduplication if requested
    processed_memories = []
    if deduplicate:
        # Get Redis client for deduplication operations (still needed for existing dedup logic)
        redis = redis_client or await get_redis_conn()
        model_client = llm_client or await get_model_client(
            model_name=settings.generation_model
        )

        for memory in memories:
            current_memory = memory
            was_deduplicated = False

            # Check for id-based duplicates FIRST (Stage 2 requirement)
            if not was_deduplicated:
                deduped_memory, was_overwrite = await deduplicate_by_id(
                    memory=current_memory,
                    redis_client=redis,
                )
                if was_overwrite:
                    # This overwrote an existing memory with the same id
                    current_memory = deduped_memory or current_memory
                    logger.info(f"Overwrote memory with id {memory.id}")
                else:
                    current_memory = deduped_memory or current_memory

            # Check for hash-based duplicates
            if not was_deduplicated:
                deduped_memory, was_dup = await deduplicate_by_hash(
                    memory=current_memory,
                    redis_client=redis,
                )
                if was_dup:
                    # This is a duplicate, skip it
                    was_deduplicated = True
                else:
                    current_memory = deduped_memory or current_memory

            # Check for semantic duplicates
            if not was_deduplicated:
                deduped_memory, was_merged = await deduplicate_by_semantic_search(
                    memory=current_memory,
                    redis_client=redis,
                    llm_client=model_client,
                    vector_distance_threshold=vector_distance_threshold,
                )
                if was_merged:
                    current_memory = deduped_memory or current_memory

            # Add the memory to be indexed if not a pure duplicate
            if not was_deduplicated:
                processed_memories.append(current_memory)
    else:
        processed_memories = memories

    # If all memories were duplicates, we're done
    if not processed_memories:
        logger.info("All memories were duplicates, nothing to index")
        return

    # Get the VectorStore adapter and add memories
    adapter = await get_vectorstore_adapter()

    # Add memories to the vector store
    try:
        ids = await adapter.add_memories(processed_memories)
        logger.info(f"Indexed {len(processed_memories)} memories with IDs: {ids}")
    except Exception as e:
        logger.error(f"Error indexing memories: {e}")
        raise

    # Schedule background tasks for topic/entity extraction
    for memory in processed_memories:
        memory_id = memory.id or str(ULID())
        await background_tasks.add_task(
            extract_memory_structure, memory_id, memory.text, memory.namespace
        )

    if settings.enable_discrete_memory_extraction:
        # Extract discrete memories from the indexed messages and persist
        # them as separate long-term memory records. This process also
        # runs deduplication if requested.
        await background_tasks.add_task(
            extract_discrete_memories,
            deduplicate=deduplicate,
        )


async def search_long_term_memories(
    text: str,
    session_id: SessionId | None = None,
    user_id: UserId | None = None,
    namespace: Namespace | None = None,
    created_at: CreatedAt | None = None,
    last_accessed: LastAccessed | None = None,
    topics: Topics | None = None,
    entities: Entities | None = None,
    distance_threshold: float | None = None,
    memory_type: MemoryType | None = None,
    event_date: EventDate | None = None,
    memory_hash: MemoryHash | None = None,
    limit: int = 10,
    offset: int = 0,
) -> MemoryRecordResults:
    """
    Search for long-term memories using the pluggable VectorStore adapter.

    Args:
        text: Search query text
        redis: Redis client (kept for compatibility but may be unused depending on backend)
        session_id: Optional session ID filter
        user_id: Optional user ID filter
        namespace: Optional namespace filter
        created_at: Optional created at filter
        last_accessed: Optional last accessed filter
        topics: Optional topics filter
        entities: Optional entities filter
        distance_threshold: Optional similarity threshold
        memory_type: Optional memory type filter
        event_date: Optional event date filter
        memory_hash: Optional memory hash filter
        limit: Maximum number of results
        offset: Offset for pagination

    Returns:
        MemoryRecordResults containing matching memories
    """
    # Get the VectorStore adapter
    adapter = await get_vectorstore_adapter()

    # Delegate search to the adapter
    return await adapter.search_memories(
        query=text,
        session_id=session_id,
        user_id=user_id,
        namespace=namespace,
        created_at=created_at,
        last_accessed=last_accessed,
        topics=topics,
        entities=entities,
        memory_type=memory_type,
        event_date=event_date,
        memory_hash=memory_hash,
        distance_threshold=distance_threshold,
        limit=limit,
        offset=offset,
    )


async def search_memories(
    text: str,
    redis: Redis,
    session_id: SessionId | None = None,
    user_id: UserId | None = None,
    namespace: Namespace | None = None,
    created_at: CreatedAt | None = None,
    last_accessed: LastAccessed | None = None,
    topics: Topics | None = None,
    entities: Entities | None = None,
    distance_threshold: float | None = None,
    memory_type: MemoryType | None = None,
    event_date: EventDate | None = None,
    limit: int = 10,
    offset: int = 0,
    include_working_memory: bool = True,
    include_long_term_memory: bool = True,
) -> MemoryRecordResults:
    """
    Search for memories across both working memory and long-term storage.

    This provides a search interface that spans all memory types and locations.

    Args:
        text: Search query text
        redis: Redis client
        session_id: Filter by session ID
        user_id: Filter by user ID
        namespace: Filter by namespace
        created_at: Filter by creation date
        last_accessed: Filter by last access date
        topics: Filter by topics
        entities: Filter by entities
        distance_threshold: Distance threshold for semantic search
        memory_type: Filter by memory type
        limit: Maximum number of results to return
        offset: Offset for pagination
        include_working_memory: Whether to include working memory in search
        include_long_term_memory: Whether to include long-term memory in search

    Returns:
        Combined search results from both working and long-term memory
    """
    from agent_memory_server import working_memory

    all_results = []
    total_count = 0

    # Search long-term memory if enabled
    if include_long_term_memory and settings.long_term_memory:
        try:
            long_term_results = await search_long_term_memories(
                text=text,
                session_id=session_id,
                user_id=user_id,
                namespace=namespace,
                created_at=created_at,
                last_accessed=last_accessed,
                topics=topics,
                entities=entities,
                distance_threshold=distance_threshold,
                memory_type=memory_type,
                event_date=event_date,
                limit=limit,
                offset=offset,
            )
            all_results.extend(long_term_results.memories)
            total_count += long_term_results.total

            logger.info(
                f"Found {len(long_term_results.memories)} long-term memory results"
            )
        except Exception as e:
            logger.error(f"Error searching long-term memory: {e}")

    # Search working memory if enabled
    if include_working_memory:
        try:
            # Get all working memory sessions if no specific session filter
            if session_id and hasattr(session_id, "eq") and session_id.eq:
                # Search specific session
                session_ids_to_search = [session_id.eq]
            else:
                # Get all sessions for broader search
                from agent_memory_server import working_memory

                namespace_value = None
                if namespace and hasattr(namespace, "eq"):
                    namespace_value = namespace.eq

                _, session_ids_to_search = await working_memory.list_sessions(
                    redis=redis,
                    limit=1000,  # Get a reasonable number of sessions
                    offset=0,
                    namespace=namespace_value,
                )

            # Search working memory in relevant sessions
            working_memory_results = []
            for session_id_str in session_ids_to_search:
                try:
                    working_mem = await working_memory.get_working_memory(
                        session_id=session_id_str,
                        namespace=namespace_value if namespace else None,
                        redis_client=redis,
                    )

                    if working_mem and working_mem.memories:
                        # Filter memories based on criteria
                        filtered_memories = working_mem.memories

                        # Apply memory_type filter
                        if memory_type:
                            if hasattr(memory_type, "eq") and memory_type.eq:
                                filtered_memories = [
                                    mem
                                    for mem in filtered_memories
                                    if mem.memory_type == memory_type.eq
                                ]
                            elif hasattr(memory_type, "any") and memory_type.any:
                                filtered_memories = [
                                    mem
                                    for mem in filtered_memories
                                    if mem.memory_type in memory_type.any
                                ]

                        # Apply user_id filter
                        if user_id and hasattr(user_id, "eq") and user_id.eq:
                            filtered_memories = [
                                mem
                                for mem in filtered_memories
                                if mem.user_id == user_id.eq
                            ]

                        # Convert to MemoryRecordResult format and add to results
                        for memory in filtered_memories:
                            # Simple text matching for working memory (no vector search)
                            if text.lower() in memory.text.lower():
                                working_memory_results.append(
                                    MemoryRecordResult(
                                        id=memory.id or "",  # Use id instead of id_
                                        text=memory.text,
                                        dist=0.0,  # No vector distance for working memory
                                        created_at=memory.created_at or 0,
                                        updated_at=memory.updated_at or 0,
                                        last_accessed=memory.last_accessed or 0,
                                        user_id=memory.user_id,
                                        session_id=session_id_str,
                                        namespace=memory.namespace,
                                        topics=memory.topics or [],
                                        entities=memory.entities or [],
                                        memory_hash="",  # Working memory doesn't have hash
                                        memory_type=memory.memory_type,
                                        persisted_at=memory.persisted_at,
                                        event_date=memory.event_date,
                                    )
                                )

                except Exception as e:
                    logger.warning(
                        f"Error searching working memory for session {session_id_str}: {e}"
                    )
                    continue

            all_results.extend(working_memory_results)
            total_count += len(working_memory_results)

            logger.info(f"Found {len(working_memory_results)} working memory results")

        except Exception as e:
            logger.error(f"Error searching working memory: {e}")

    # Sort combined results by relevance (distance for long-term, text match quality for working)
    # For simplicity, put working memory results first (distance 0.0), then long-term by distance
    all_results.sort(key=lambda x: (x.dist, x.created_at))

    # Apply pagination to combined results
    paginated_results = all_results[offset : offset + limit] if all_results else []

    logger.info(
        f"Memory search found {len(all_results)} total results, returning {len(paginated_results)}"
    )

    return MemoryRecordResults(
        total=total_count,
        memories=paginated_results,
        next_offset=offset + limit if offset + limit < len(all_results) else None,
    )


async def count_long_term_memories(
    namespace: str | None = None,
    user_id: str | None = None,
    session_id: str | None = None,
    redis_client: Redis | None = None,
) -> int:
    """
    Count the total number of long-term memories matching the given filters.

    Uses the pluggable VectorStore adapter instead of direct Redis calls.

    Args:
        namespace: Optional namespace filter
        user_id: Optional user ID filter
        session_id: Optional session ID filter
        redis_client: Optional Redis client (for compatibility - not used by adapter)

    Returns:
        Total count of memories matching filters
    """
    # Get the VectorStore adapter
    adapter = await get_vectorstore_adapter()

    # Delegate to the adapter
    return await adapter.count_memories(
        namespace=namespace,
        user_id=user_id,
        session_id=session_id,
    )


async def deduplicate_by_hash(
    memory: MemoryRecord,
    redis_client: Redis | None = None,
    namespace: str | None = None,
    user_id: str | None = None,
    session_id: str | None = None,
) -> tuple[MemoryRecord | None, bool]:
    """
    Check if a memory has hash-based duplicates and handle accordingly.

    Args:
        memory: The memory to check for duplicates
        redis_client: Optional Redis client
        namespace: Optional namespace filter
        user_id: Optional user ID filter
        session_id: Optional session ID filter

    Returns:
        Tuple of (memory to save (if any), was_duplicate)
    """
    if not redis_client:
        redis_client = await get_redis_conn()

    # Generate hash for the memory
    memory_hash = generate_memory_hash(
        {
            "text": memory.text,
            "user_id": memory.user_id or "",
            "session_id": memory.session_id or "",
        }
    )

<<<<<<< HEAD
    # Use vectorstore adapter to search for memories with the same hash
    try:
        # Build filter objects
        namespace_filter = None
        if namespace or memory.namespace:
            namespace_filter = Namespace(eq=namespace or memory.namespace)

        user_id_filter = None
        if user_id or memory.user_id:
            user_id_filter = UserId(eq=user_id or memory.user_id)

        session_id_filter = None
        if session_id or memory.session_id:
            session_id_filter = SessionId(eq=session_id or memory.session_id)

        # Create memory hash filter
        memory_hash_filter = MemoryHash(eq=memory_hash)

        # Use vectorstore adapter to search for memories with the same hash
        adapter = await get_vectorstore_adapter()

        # Search for existing memories with the same hash
        # Use a dummy query since we're filtering by hash, not doing semantic search
        results = await adapter.search_memories(
            query="",  # Empty query since we're filtering by hash
            session_id=session_id_filter,
            user_id=user_id_filter,
            namespace=namespace_filter,
            memory_hash=memory_hash_filter,
            limit=1,  # We only need to know if one exists
        )

        if results.memories and len(results.memories) > 0:
            # Found existing memory with the same hash
            logger.info(f"Found existing memory with hash {memory_hash}")

            # Update the last_accessed timestamp of the existing memory
            existing_memory = results.memories[0]
            if existing_memory.id:
                # Use the memory key format to update last_accessed
                existing_key = Keys.memory_key(
                    existing_memory.id, existing_memory.namespace
                )
                await redis_client.hset(
                    existing_key,
                    "last_accessed",
                    str(int(datetime.now(UTC).timestamp())),
                )  # type: ignore
=======
    # Build filters for the search
    filters = []
    if namespace or memory.namespace:
        ns = namespace or memory.namespace
        filters.append(f"@namespace:{{{ns}}}")
    if user_id or memory.user_id:
        uid = user_id or memory.user_id
        filters.append(f"@user_id:{{{uid}}}")
    if session_id or memory.session_id:
        sid = session_id or memory.session_id
        filters.append(f"@session_id:{{{sid}}}")

    filter_str = " ".join(filters) if filters else ""

    # Search for existing memories with the same hash
    index_name = Keys.search_index_name()

    # Use FT.SEARCH to find memories with this hash
    # TODO: Use RedisVL
    if filter_str:
        # Combine hash query with filters using boolean AND
        query_expr = f"(@memory_hash:{{{memory_hash}}}) ({filter_str})"
    else:
        query_expr = f"@memory_hash:{{{memory_hash}}}"

    search_results = await redis_client.execute_command(
        "FT.SEARCH",
        index_name,
        f"'{query_expr}'",
        "RETURN",
        "1",
        "id_",
        "SORTBY",
        "last_accessed",
        "DESC",
    )

    if search_results and search_results[0] > 0:
        # Found existing memory with the same hash
        logger.info(f"Found existing memory with hash {memory_hash}")
>>>>>>> d1bffa0c

                # Don't save this memory, it's a duplicate
                return None, True

    except Exception as e:
        logger.error(f"Error searching for hash duplicates using vectorstore: {e}")
        # If search fails, proceed with the original memory
        pass

    # No duplicates found, return the original memory
    return memory, False


async def deduplicate_by_id(
    memory: MemoryRecord,
    redis_client: Redis | None = None,
    namespace: str | None = None,
    user_id: str | None = None,
    session_id: str | None = None,
) -> tuple[MemoryRecord | None, bool]:
    """
    Check if a memory with the same id exists and handle accordingly.
    This implements Stage 2 requirement: use id as the basis for deduplication and overwrites.

    Args:
        memory: The memory to check for id duplicates
        redis_client: Optional Redis client
        namespace: Optional namespace filter
        user_id: Optional user ID filter
        session_id: Optional session ID filter

    Returns:
        Tuple of (memory to save (potentially updated), was_overwrite)
    """
    if not redis_client:
        redis_client = await get_redis_conn()

    # If no id, can't deduplicate by id
    if not memory.id:
        return memory, False

    # Build filters for the search
    filters = []
    if namespace or memory.namespace:
        ns = namespace or memory.namespace
        filters.append(f"@namespace:{{{ns}}}")
    if user_id or memory.user_id:
        uid = user_id or memory.user_id
        filters.append(f"@user_id:{{{uid}}}")
    if session_id or memory.session_id:
        sid = session_id or memory.session_id
        filters.append(f"@session_id:{{{sid}}}")

    filter_str = " ".join(filters) if filters else ""

    # Search for existing memories with the same id
    index_name = Keys.search_index_name()

    # Use FT.SEARCH to find memories with this id
    # TODO: Use RedisVL
    if filter_str:
        # Combine the id query with filters - Redis FT.SEARCH uses implicit AND between terms
        query_expr = f"@id:{{{memory.id}}} {filter_str}"
    else:
        query_expr = f"@id:{{{memory.id}}}"

    search_results = await redis_client.execute_command(
        "FT.SEARCH",
        index_name,
        f"'{query_expr}'",
        "RETURN",
        "2",
        "id_",
        "persisted_at",
        "SORTBY",
        "last_accessed",
        "DESC",
    )

    if search_results and search_results[0] > 0:
        # Found existing memory with the same id
        logger.info(f"Found existing memory with id {memory.id}, will overwrite")

        # Get the existing memory key and persisted_at
        existing_key = search_results[1]
        if isinstance(existing_key, bytes):
            existing_key = existing_key.decode()

        existing_persisted_at = "0"
        if len(search_results) > 2:
            existing_persisted_at = search_results[2]
            if isinstance(existing_persisted_at, bytes):
                existing_persisted_at = existing_persisted_at.decode()

        # Delete the existing memory
        await redis_client.delete(existing_key)

        # If the existing memory was already persisted, preserve that timestamp
        if existing_persisted_at != "0":
            memory.persisted_at = datetime.fromtimestamp(int(existing_persisted_at))

        # Return the memory to be saved (overwriting the existing one)
        return memory, True

    # No existing memory with this id found
    return memory, False


async def deduplicate_by_semantic_search(
    memory: MemoryRecord,
    redis_client: Redis | None = None,
    llm_client: Any = None,
    namespace: str | None = None,
    user_id: str | None = None,
    session_id: str | None = None,
    vector_distance_threshold: float = 0.12,
) -> tuple[MemoryRecord | None, bool]:
    """
    Check if a memory has semantic duplicates and merge if found.

    Args:
        memory: The memory to check for semantic duplicates
        redis_client: Optional Redis client
        llm_client: Optional LLM client for merging
        namespace: Optional namespace filter
        user_id: Optional user ID filter
        session_id: Optional session ID filter
        vector_distance_threshold: Distance threshold for semantic similarity

    Returns:
        Tuple of (memory to save (potentially merged), was_merged)
    """
    if not redis_client:
        redis_client = await get_redis_conn()

    if not llm_client:
        llm_client = await get_model_client(model_name="gpt-4o-mini")

    # Use vector store adapter to find semantically similar memories
    adapter = await get_vectorstore_adapter()

    # Convert filters to adapter format
    namespace_filter = None
    user_id_filter = None
    session_id_filter = None

    # TODO: Refactor to avoid inline imports (fix circular imports)
    if namespace or memory.namespace:
        from agent_memory_server.filters import Namespace

        namespace_filter = Namespace(eq=namespace or memory.namespace)
    if user_id or memory.user_id:
        from agent_memory_server.filters import UserId

        user_id_filter = UserId(eq=user_id or memory.user_id)
    if session_id or memory.session_id:
        from agent_memory_server.filters import SessionId

        session_id_filter = SessionId(eq=session_id or memory.session_id)

    # Use the vectorstore adapter for semantic search
    search_result = await adapter.search_memories(
        query=memory.text,  # Use memory text for semantic search
        namespace=namespace_filter,
        user_id=user_id_filter,
        session_id=session_id_filter,
        distance_threshold=vector_distance_threshold,
        limit=5,
    )

    vector_search_result = search_result.memories if search_result else []

    if vector_search_result and len(vector_search_result) > 0:
        # Found semantically similar memories
        similar_memory_ids = []
        similar_memories_data = []

        for similar_memory_result in vector_search_result:
            similar_memory_ids.append(similar_memory_result.id)

            # Convert MemoryRecordResult to dict format for merge_memories_with_llm
            similar_memory_dict = {
                "id_": similar_memory_result.id,
                "text": similar_memory_result.text,
                "user_id": similar_memory_result.user_id,
                "session_id": similar_memory_result.session_id,
                "namespace": similar_memory_result.namespace,
                "created_at": int(similar_memory_result.created_at.timestamp()),
                "last_accessed": int(similar_memory_result.last_accessed.timestamp()),
                "topics": similar_memory_result.topics or [],
                "entities": similar_memory_result.entities or [],
                "memory_type": similar_memory_result.memory_type,
                "discrete_memory_extracted": similar_memory_result.discrete_memory_extracted,
            }
            similar_memories_data.append(similar_memory_dict)

        # Merge the memories
        merged_memory = await merge_memories_with_llm(
            [memory.model_dump()] + similar_memories_data,
            llm_client=llm_client,
        )

        # Convert back to MemoryRecord
        merged_memory_obj = MemoryRecord(
            id=memory.id or str(ULID()),
            text=merged_memory["text"],
            user_id=merged_memory["user_id"],
            session_id=merged_memory["session_id"],
            namespace=merged_memory["namespace"],
            created_at=merged_memory["created_at"],
            last_accessed=merged_memory["last_accessed"],
            topics=merged_memory.get("topics", []),
            entities=merged_memory.get("entities", []),
            memory_type=merged_memory.get("memory_type", "semantic"),
            discrete_memory_extracted=merged_memory.get(
                "discrete_memory_extracted", "t"
            ),
        )

        # Delete the similar memories using the adapter
        if similar_memory_ids:
            await adapter.delete_memories(similar_memory_ids)

        logger.info(
            f"Merged new memory with {len(similar_memory_ids)} semantic duplicates"
        )
        return merged_memory_obj, True

    # No similar memories found or error occurred
    return memory, False


async def promote_working_memory_to_long_term(
    session_id: str,
    namespace: str | None = None,
    redis_client: Redis | None = None,
) -> int:
    """
    Promote eligible working memory records to long-term storage.

    This function:
    1. Identifies memory records with no persisted_at from working memory
    2. For message records, runs extraction to generate semantic/episodic memories
    3. Uses id to detect and replace duplicates in long-term memory
    4. Persists the record and stamps it with persisted_at = now()
    5. Updates the working memory session store to reflect new timestamps

    Args:
        session_id: The session ID to promote memories from
        namespace: Optional namespace for the session
        redis_client: Optional Redis client to use

    Returns:
        Number of memories promoted to long-term storage
    """

    from agent_memory_server import working_memory
    from agent_memory_server.utils.redis import get_redis_conn

    redis = redis_client or await get_redis_conn()

    # Get current working memory
    current_working_memory = await working_memory.get_working_memory(
        session_id=session_id,
        namespace=namespace,
        redis_client=redis,
    )

    if not current_working_memory:
        logger.debug(f"No working memory found for session {session_id}")
        return 0

    # Find memories with no persisted_at (eligible for promotion)
    unpersisted_memories = [
        memory
        for memory in current_working_memory.memories
        if memory.persisted_at is None
    ]

    if not unpersisted_memories:
        logger.debug(f"No unpersisted memories found in session {session_id}")
        return 0

    logger.info(
        f"Promoting {len(unpersisted_memories)} memories from session {session_id}"
    )

    promoted_count = 0
    updated_memories = []
    extracted_memories = []

    # Stage 7: Extract memories from message records if enabled
    if settings.enable_discrete_memory_extraction:
        message_memories = [
            memory
            for memory in unpersisted_memories
            if memory.memory_type == MemoryTypeEnum.MESSAGE
            and memory.discrete_memory_extracted == "f"
        ]

        if message_memories:
            logger.info(
                f"Extracting memories from {len(message_memories)} message records"
            )
            extracted_memories = await extract_memories_from_messages(message_memories)

            # Mark message memories as extracted
            for message_memory in message_memories:
                message_memory.discrete_memory_extracted = "t"

    for memory in current_working_memory.memories:
        if memory.persisted_at is None:
            # This memory needs to be promoted

            # Check for id-based duplicates and handle accordingly
            deduped_memory, was_overwrite = await deduplicate_by_id(
                memory=memory,
                redis_client=redis,
            )

            # Set persisted_at timestamp
            current_memory = deduped_memory or memory
            current_memory.persisted_at = datetime.now(UTC)

            # Index the memory in long-term storage
            await index_long_term_memories(
                [current_memory],
                redis_client=redis,
                deduplicate=False,  # Already deduplicated by id
            )

            promoted_count += 1
            updated_memories.append(current_memory)

            if was_overwrite:
                logger.info(f"Overwrote existing memory with id {memory.id}")
            else:
                logger.info(f"Promoted new memory with id {memory.id}")
        else:
            # This memory is already persisted, keep as-is
            updated_memories.append(memory)

    # Add extracted memories to working memory for future promotion
    if extracted_memories:
        logger.info(
            f"Adding {len(extracted_memories)} extracted memories to working memory"
        )
        updated_memories.extend(extracted_memories)

    # Update working memory with the new persisted_at timestamps and extracted memories
    if promoted_count > 0 or extracted_memories:
        updated_working_memory = current_working_memory.model_copy()
        updated_working_memory.memories = updated_memories
        updated_working_memory.updated_at = datetime.now(UTC)

        await working_memory.set_working_memory(
            working_memory=updated_working_memory,
            redis_client=redis,
        )

        logger.info(
            f"Successfully promoted {promoted_count} memories to long-term storage"
            + (
                f" and extracted {len(extracted_memories)} new memories"
                if extracted_memories
                else ""
            )
        )

    return promoted_count


async def extract_memories_from_messages(
    message_records: list[MemoryRecord],
    llm_client: OpenAIClientWrapper | AnthropicClientWrapper | None = None,
) -> list[MemoryRecord]:
    """
    Extract semantic and episodic memories from message records.

    Args:
        message_records: List of message-type memory records to extract from
        llm_client: Optional LLM client for extraction

    Returns:
        List of extracted memory records with extracted_from field populated
    """
    if not message_records:
        return []

    client = llm_client or await get_model_client(settings.generation_model)
    extracted_memories = []

    for message_record in message_records:
        if message_record.memory_type != MemoryTypeEnum.MESSAGE:
            continue

        try:
            # Use LLM to extract memories from the message
            response = await client.create_chat_completion(
                model=settings.generation_model,
                prompt=WORKING_MEMORY_EXTRACTION_PROMPT.format(
                    message=message_record.text
                ),
                response_format={"type": "json_object"},
            )

            extraction_result = json.loads(response.choices[0].message.content)

            if "memories" in extraction_result and extraction_result["memories"]:
                for memory_data in extraction_result["memories"]:
                    # Parse event_date if provided
                    event_date = None
                    if memory_data.get("event_date"):
                        try:
                            event_date = datetime.fromisoformat(
                                memory_data["event_date"].replace("Z", "+00:00")
                            )
                        except (ValueError, TypeError) as e:
                            logger.warning(
                                f"Could not parse event_date '{memory_data.get('event_date')}': {e}"
                            )

                    # Create a new memory record from the extraction
                    extracted_memory = MemoryRecord(
                        id=str(ULID()),  # Server-generated ID
                        text=memory_data["text"],
                        memory_type=memory_data.get("type", "semantic"),
                        topics=memory_data.get("topics", []),
                        entities=memory_data.get("entities", []),
                        extracted_from=[message_record.id] if message_record.id else [],
                        event_date=event_date,
                        # Inherit context from the source message
                        session_id=message_record.session_id,
                        user_id=message_record.user_id,
                        namespace=message_record.namespace,
                        persisted_at=None,  # Will be set during promotion
                        discrete_memory_extracted="t",
                    )
                    extracted_memories.append(extracted_memory)

                logger.info(
                    f"Extracted {len(extraction_result['memories'])} memories from message {message_record.id}"
                )

        except Exception as e:
            logger.error(
                f"Error extracting memories from message {message_record.id}: {e}"
            )
            continue

    return extracted_memories<|MERGE_RESOLUTION|>--- conflicted
+++ resolved
@@ -967,7 +967,6 @@
         }
     )
 
-<<<<<<< HEAD
     # Use vectorstore adapter to search for memories with the same hash
     try:
         # Build filter objects
@@ -1016,48 +1015,6 @@
                     "last_accessed",
                     str(int(datetime.now(UTC).timestamp())),
                 )  # type: ignore
-=======
-    # Build filters for the search
-    filters = []
-    if namespace or memory.namespace:
-        ns = namespace or memory.namespace
-        filters.append(f"@namespace:{{{ns}}}")
-    if user_id or memory.user_id:
-        uid = user_id or memory.user_id
-        filters.append(f"@user_id:{{{uid}}}")
-    if session_id or memory.session_id:
-        sid = session_id or memory.session_id
-        filters.append(f"@session_id:{{{sid}}}")
-
-    filter_str = " ".join(filters) if filters else ""
-
-    # Search for existing memories with the same hash
-    index_name = Keys.search_index_name()
-
-    # Use FT.SEARCH to find memories with this hash
-    # TODO: Use RedisVL
-    if filter_str:
-        # Combine hash query with filters using boolean AND
-        query_expr = f"(@memory_hash:{{{memory_hash}}}) ({filter_str})"
-    else:
-        query_expr = f"@memory_hash:{{{memory_hash}}}"
-
-    search_results = await redis_client.execute_command(
-        "FT.SEARCH",
-        index_name,
-        f"'{query_expr}'",
-        "RETURN",
-        "1",
-        "id_",
-        "SORTBY",
-        "last_accessed",
-        "DESC",
-    )
-
-    if search_results and search_results[0] > 0:
-        # Found existing memory with the same hash
-        logger.info(f"Found existing memory with hash {memory_hash}")
->>>>>>> d1bffa0c
 
                 # Don't save this memory, it's a duplicate
                 return None, True
