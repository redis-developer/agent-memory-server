import os
import sys
from contextlib import asynccontextmanager

import uvicorn
from fastapi import FastAPI

from agent_memory_server import utils
from agent_memory_server.api import router as memory_router
from agent_memory_server.config import settings
from agent_memory_server.docket_tasks import register_tasks
from agent_memory_server.healthcheck import router as health_router
from agent_memory_server.llms import MODEL_CONFIGS, ModelProvider
from agent_memory_server.logging import configure_logging, get_logger
from agent_memory_server.utils import ensure_redisearch_index, get_redis_conn


configure_logging()
logger = get_logger(__name__)


@asynccontextmanager
async def lifespan(app: FastAPI):
    """Initialize the application on startup"""
    logger.info("Starting Redis Agent Memory Server 🤘")

    # Check for required API keys
    available_providers = []

    if settings.openai_api_key:
        available_providers.append(ModelProvider.OPENAI)
    else:
        logger.warning("OpenAI API key not set, OpenAI models will not be available")

    if settings.anthropic_api_key:
        available_providers.append(ModelProvider.ANTHROPIC)
    else:
        logger.warning(
            "Anthropic API key not set, Anthropic models will not be available"
        )

    # Check if the configured models are available
    generation_model_config = MODEL_CONFIGS.get(settings.generation_model)
    embedding_model_config = MODEL_CONFIGS.get(settings.embedding_model)

    if (
        generation_model_config
        and generation_model_config.provider not in available_providers
    ):
        logger.warning(
            f"Selected generation model {settings.generation_model} requires {generation_model_config.provider} API key"
        )

    if (
        embedding_model_config
        and embedding_model_config.provider not in available_providers
    ):
        logger.warning(
            f"Selected embedding model {settings.embedding_model} requires {embedding_model_config.provider} API key"
        )

    # If long-term memory is enabled but OpenAI isn't available, warn user
    if settings.long_term_memory and ModelProvider.OPENAI not in available_providers:
        logger.warning(
            "Long-term memory requires OpenAI for embeddings, but OpenAI API key is not set"
        )

    # Set up RediSearch index if long-term memory is enabled
    if settings.long_term_memory:
        redis = get_redis_conn()

        # Get embedding dimensions from model config
        embedding_model_config = MODEL_CONFIGS.get(settings.embedding_model)
        vector_dimensions = (
            str(embedding_model_config.embedding_dimensions)
            if embedding_model_config
            else "1536"
        )
        distance_metric = "COSINE"

        try:
            await ensure_redisearch_index(
                redis,
<<<<<<< HEAD
=======
                index_name=settings.redisvl_index_name,
>>>>>>> 665e887d
                vector_dimensions=vector_dimensions,
                distance_metric=distance_metric,
            )
        except Exception as e:
            logger.error(f"Failed to ensure RediSearch index: {e}")
            raise

    # Initialize Docket for background tasks if enabled
    if settings.use_docket:
        try:
            await register_tasks()
            logger.info("Initialized Docket for background tasks")
            logger.info("To run the worker, use one of these methods:")
            logger.info(
                "1. CLI: docket worker --tasks agent_memory_server.docket_tasks:task_collection"
            )
            logger.info("2. Python: python -m agent_memory_server.worker")
        except Exception as e:
            logger.error(f"Failed to initialize Docket: {e}")
            raise

    # Show available models
    openai_models = [
        model
        for model, config in MODEL_CONFIGS.items()
        if config.provider == ModelProvider.OPENAI
        and ModelProvider.OPENAI in available_providers
    ]
    anthropic_models = [
        model
        for model, config in MODEL_CONFIGS.items()
        if config.provider == ModelProvider.ANTHROPIC
        and ModelProvider.ANTHROPIC in available_providers
    ]

    if openai_models:
        logger.info(f"Available OpenAI models: {', '.join(openai_models)}")
    if anthropic_models:
        logger.info(f"Available Anthropic models: {', '.join(anthropic_models)}")

    logger.info(
        "Redis Agent Memory Server initialized",
        window_size=settings.window_size,
        generation_model=settings.generation_model,
        embedding_model=settings.embedding_model,
        long_term_memory=settings.long_term_memory,
    )

    yield

    logger.info("Shutting down Redis Agent Memory Server")
    if utils._redis_pool:
        await utils._redis_pool.aclose()


# Create FastAPI app
app = FastAPI(title="Redis Agent Memory Server", lifespan=lifespan)


app.include_router(health_router)
app.include_router(memory_router)


def on_start_logger(port: int):
    """Log startup information"""
    print("\n-----------------------------------")
    print(f"🧠 Redis Agent Memory Server running on port: {port}")
    print("-----------------------------------\n")


# Run the application
if __name__ == "__main__":
    # Parse command line arguments for port
    port = settings.port

    # Check if --port argument is provided
    if "--port" in sys.argv:
        try:
            port_index = sys.argv.index("--port") + 1
            if port_index < len(sys.argv):
                port = int(sys.argv[port_index])
                print(f"Using port from command line: {port}")
        except (ValueError, IndexError):
            # If conversion fails or index out of bounds, use default
            print(f"Invalid port argument, using default: {port}")
    else:
        print(f"No port argument provided, using default: {port}")

    # Explicitly unset the PORT environment variable if it exists
    if "PORT" in os.environ:
        port_val = os.environ.pop("PORT")
        print(f"Removed environment variable PORT={port_val}")

    on_start_logger(port)
    uvicorn.run(
        app,  # Using the app instance directly
        host="0.0.0.0",
        port=port,
        reload=False,
    )<|MERGE_RESOLUTION|>--- conflicted
+++ resolved
@@ -81,10 +81,7 @@
         try:
             await ensure_redisearch_index(
                 redis,
-<<<<<<< HEAD
-=======
                 index_name=settings.redisvl_index_name,
->>>>>>> 665e887d
                 vector_dimensions=vector_dimensions,
                 distance_metric=distance_metric,
             )
