import asyncio
import logging
import sys

<<<<<<< HEAD
from fastapi import BackgroundTasks, Body, HTTPException
=======
from fastapi import HTTPException
>>>>>>> a83e2b6b
from mcp.server.fastmcp import FastMCP
from mcp.server.fastmcp.prompts import base
from mcp.types import TextContent

from agent_memory_server.api import (
    create_long_term_memory as core_create_long_term_memory,
    get_session_memory as core_get_session_memory,
    search_long_term_memory as core_search_long_term_memory,
)
from agent_memory_server.config import settings
<<<<<<< HEAD
from agent_memory_server.filters import (
    CreatedAt,
    Entities,
    LastAccessed,
    Namespace,
    SessionId,
    Topics,
    UserId,
)
=======
from agent_memory_server.dependencies import get_background_tasks
>>>>>>> a83e2b6b
from agent_memory_server.models import (
    AckResponse,
    CreateLongTermMemoryPayload,
    LongTermMemory,
    LongTermMemoryResults,
    SearchPayload,
)


logger = logging.getLogger(__name__)
mcp_app = FastMCP(
    "Redis Agent Memory Server - ALWAYS check memory for user information",
    port=settings.mcp_port,
    instructions="When responding to user queries, ALWAYS check memory first before answering questions about user preferences, history, or personal information.",
)


@mcp_app.tool()
async def create_long_term_memories(
    memories: list[LongTermMemory],
) -> AckResponse:
    """
    Create long-term memories that can be searched later.

    This tool saves memories contained in the payload for future retrieval.

    IMPORTANT NOTES ON SESSION IDs:
    - When including a session_id, use the EXACT session identifier from the current conversation
    - NEVER invent or guess a session ID - if you don't know it, omit the field
    - If you want memories accessible across all sessions, omit the session_id field

    COMMON USAGE PATTERNS:

    1. Basic memory creation:
    ```python
    create_long_term_memories(
        memories=[
          {
            "text": "The user prefers dark mode in all applications",
            "user_id": "user_789",
            "namespace": "user_preferences",
            "topics": ["preferences", "ui"],
          }
        ]
    )
    ```

    2. Create multiple memories at once:
    ```python
    create_long_term_memories(
        memories=[
            {"text": "Memory 1"},
            {"text": "Memory 2"},
        ]
    )

    3. Create memories with different namespaces:
    ```python
    create_long_term_memories(
        memories=[
            {"text": "Memory 1", "namespace": "user_preferences"},
            {"text": "Memory 2", "namespace": "user_settings"},
        ]
    )
    ```

    Args:
        memories: A list of LongTermMemory objects to create

    Returns:
        An acknowledgement response indicating success
    """
    payload = CreateLongTermMemoryPayload(memories=memories)
    return await core_create_long_term_memory(
        payload, background_tasks=get_background_tasks()
    )


@mcp_app.tool()
async def search_long_term_memory(
    text: str | None = Body(None),
    session_id: SessionId | None = Body(None),
    namespace: Namespace | None = Body(None),
    topics: Topics | None = Body(None),
    entities: Entities | None = Body(None),
    created_at: CreatedAt | None = Body(None),
    last_accessed: LastAccessed | None = Body(None),
    user_id: UserId | None = Body(None),
    distance_threshold: float | None = Body(None),
    limit: int = Body(10),
    offset: int = Body(0),
) -> LongTermMemoryResults:
    """
    Search for memories related to a text query.

    Finds memories based on a combination of semantic similarity and input filters.

    This tool performs a semantic search on stored memories using the query text and filters
    in the payload. Results are ranked by relevance.

    IMPORTANT NOTES ON SESSION IDs:
    - When including a session_id filter, use the EXACT session identifier
    - NEVER invent or guess a session ID - if you don't know it, omit this filter
    - If you want to search across all sessions, don't include a session_id filter
    - Session IDs from examples will NOT work with real data

    COMMON USAGE PATTERNS:

    1. Basic search with just query text:
    ```python
    search_long_term_memory(text="user's favorite color")
    ```

    2. Search with simple session filter:
    ```python
    search_long_term_memory(text="user's favorite color", session_id={
        "eq": "session_12345"
    })
    ```

    3. Search with complex filters:
    ```python
    search_long_term_memory(
        text="user preferences",
        topics={
            "any": ["preferences", "settings"]
        },
        created_at={
            "gt": 1640995200
        },
        limit=5
    )
    ```

    Args:
        text: The semantic search query text (required)
        session_id: Filter by session ID
        namespace: Filter by namespace
        topics: Filter by topics
        entities: Filter by entities
        created_at: Filter by creation date
        last_accessed: Filter by last access date
        user_id: Filter by user ID
        distance_threshold: Distance threshold for semantic search
        limit: Maximum number of results
        offset: Offset for pagination

    Returns:
        LongTermMemoryResults containing matched memories sorted by relevance
    """
    payload = SearchPayload(
        text=text,
        session_id=session_id,
        namespace=namespace,
        topics=topics,
        entities=entities,
        created_at=created_at,
        last_accessed=last_accessed,
        user_id=user_id,
        distance_threshold=distance_threshold,
        limit=limit,
        offset=offset,
    )
    return await core_search_long_term_memory(payload)


# NOTE: Prompts don't support search filters in FastMCP, so we need to use a
# tool instead.
@mcp_app.tool()
async def hydrate_memory_prompt(
    text: str | None = Body(None),
    session_id: SessionId | None = Body(None),
    namespace: Namespace | None = Body(None),
    topics: Topics | None = Body(None),
    entities: Entities | None = Body(None),
    created_at: CreatedAt | None = Body(None),
    last_accessed: LastAccessed | None = Body(None),
    user_id: UserId | None = Body(None),
    distance_threshold: float | None = Body(None),
    limit: int = Body(10),
    offset: int = Body(0),
) -> list[base.Message]:
    """
    Hydrate a user prompt with relevant session history and long-term memories.

    CRITICAL: Use this tool for EVERY question that might benefit from memory context,
    especially when you don't have sufficient information to answer confidently.

    This tool enriches the user's query by retrieving:
    1. Context from the current conversation session
    2. Relevant long-term memories related to the query

    ALWAYS use this tool when:
    - The user references past conversations
    - The question is about user preferences or personal information
    - You need additional context to provide a complete answer
    - The question seems to assume information you don't have in current context

    The function uses the text field from the payload as the user's query,
    and any filters to retrieve relevant memories.

    IMPORTANT NOTES ON SESSION IDs:
    - When filtering by session_id, you must provide the EXACT session identifier
    - NEVER invent or guess a session ID - if you don't know it, omit this filter
    - Session IDs from examples will NOT work with real data

    COMMON USAGE PATTERNS:
    ```python
    1. Basic search with just query text:
    hydrate_memory_prompt(text="What was my favorite color?")
    ```

    2. Search with simple session filter:
    hydrate_memory_prompt(
        text="What was my favorite color?",
        session_id={
            "eq": "session_12345"
        },
        namespace={
            "eq": "user_preferences"
        }
    )

    3. Search with complex filters:
    hydrate_memory_prompt(
        text="What was my favorite color?",
        topics={
            "any": ["preferences", "settings"]
        },
        created_at={
            "gt": 1640995200
        },
        limit=5
    )
    ```

    Args:
        - text: The user's query/message (required)
        - session_id: Filter by session ID
        - namespace: Filter by namespace
        - topics: Filter by topics
        - entities: Filter by entities
        - created_at: Filter by creation date
        - last_accessed: Filter by last access date
        - user_id: Filter by user ID
        - distance_threshold: Distance threshold for semantic search
        - limit: Maximum number of results
        - offset: Offset for pagination

    Returns:
        A list of messages, including memory context and the user's query
    """
    messages = []
    if session_id and session_id.eq:
        try:
            session_memory = await core_get_session_memory(session_id.eq)
        except HTTPException:
            session_memory = None
    else:
        session_memory = None

    if session_memory:
        if session_memory.context:
            messages.append(
                base.AssistantMessage(
                    content=TextContent(
                        type="text",
                        text=f"## A summary of the conversation so far\n{session_memory.context}",
                    ),
                )
            )
        for msg in session_memory.messages:
            if msg.role == "user":
                msg_class = base.UserMessage
            else:
                msg_class = base.AssistantMessage
            messages.append(
                msg_class(
                    content=TextContent(type="text", text=msg.content),
                )
            )

    try:
        long_term_memories = await core_search_long_term_memory(
            SearchPayload(
                text=text,
                session_id=session_id,
                namespace=namespace,
                topics=topics,
                entities=entities,
                created_at=created_at,
                last_accessed=last_accessed,
                user_id=user_id,
                distance_threshold=distance_threshold,
                limit=limit,
                offset=offset,
            )
        )
        if long_term_memories.total > 0:
            long_term_memories_text = "\n".join(
                [f"- {m.text}" for m in long_term_memories.memories]
            )
            messages.append(
                base.AssistantMessage(
                    content=TextContent(
                        type="text",
                        text=f"## Long term memories related to the user's query\n {long_term_memories_text}",
                    ),
                )
            )
    except Exception as e:
        logger.error(f"Error searching long-term memory: {e}")

    messages.append(
        base.UserMessage(
            content=TextContent(type="text", text=text),
        )
    )

    return messages


if __name__ == "__main__":
    if len(sys.argv) > 1 and sys.argv[1] == "sse":
        asyncio.run(mcp_app.run_sse_async())
    else:
        asyncio.run(mcp_app.run_stdio_async())<|MERGE_RESOLUTION|>--- conflicted
+++ resolved
@@ -2,11 +2,7 @@
 import logging
 import sys
 
-<<<<<<< HEAD
-from fastapi import BackgroundTasks, Body, HTTPException
-=======
-from fastapi import HTTPException
->>>>>>> a83e2b6b
+from fastapi import Body, HTTPException
 from mcp.server.fastmcp import FastMCP
 from mcp.server.fastmcp.prompts import base
 from mcp.types import TextContent
@@ -17,7 +13,7 @@
     search_long_term_memory as core_search_long_term_memory,
 )
 from agent_memory_server.config import settings
-<<<<<<< HEAD
+from agent_memory_server.dependencies import get_background_tasks
 from agent_memory_server.filters import (
     CreatedAt,
     Entities,
@@ -27,9 +23,6 @@
     Topics,
     UserId,
 )
-=======
-from agent_memory_server.dependencies import get_background_tasks
->>>>>>> a83e2b6b
 from agent_memory_server.models import (
     AckResponse,
     CreateLongTermMemoryPayload,
